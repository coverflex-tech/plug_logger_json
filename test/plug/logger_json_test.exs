defmodule Plug.LoggerJSONTest do
  use ExUnit.Case
  import Plug.Test
  import Plug.Conn

  import ExUnit.CaptureIO
  require Logger

  defmodule MyDebugPlug do
    use Plug.Builder

    plug(Plug.LoggerJSON, log: :debug, extra_attributes_fn: &__MODULE__.extra_attributes/1)

    plug(Plug.Parsers,
      parsers: [:urlencoded, :multipart, :json],
      pass: ["*/*"],
      json_decoder: Jason
    )

    plug(:passthrough)

    defp passthrough(conn, _) do
      Plug.Conn.send_resp(conn, 200, "Passthrough")
    end

    def extra_attributes(conn) do
      map = %{
        "user_id" => get_in(conn.assigns, [:user, :user_id]),
        "other_id" => get_in(conn.private, [:private_resource, :id]),
        "should_not_appear" => conn.private[:does_not_exist]
      }

      map
      |> Enum.filter(fn {_key, value} -> value !== nil end)
      |> Enum.into(%{})
    end
  end

  defmodule MyInfoPlug do
    use Plug.Builder

    plug(Plug.LoggerJSON, log: :info)

    plug(Plug.Parsers,
      parsers: [:urlencoded, :multipart, :json],
      pass: ["*/*"],
      json_decoder: Jason
    )

    plug(:passthrough)

    defp passthrough(conn, _) do
      Plug.Conn.send_resp(conn, 200, "Passthrough")
    end
  end

  defmodule MyInfoPlugWithIncludeDebugLogging do
    use Plug.Builder

    plug(Plug.LoggerJSON, log: :info, include_debug_logging: true)

    plug(Plug.Parsers,
      parsers: [:urlencoded, :multipart, :json],
      pass: ["*/*"],
      json_decoder: Jason
    )

    plug(:passthrough)

    defp passthrough(conn, _) do
      Plug.Conn.send_resp(conn, 200, "Passthrough")
    end
  end

  # Setup to preserve original config and restore it after tests
  setup do
    original_config = Application.get_env(:plug_logger_json, :filtered_keys)

    on_exit(fn ->
      if original_config do
        Application.put_env(:plug_logger_json, :filtered_keys, original_config)
      else
        Application.delete_env(:plug_logger_json, :filtered_keys)
      end
    end)

    %{original_config: original_config}
  end

  # Test helpers
  defp remove_colors(message) do
    message
    |> String.replace("\e[36m", "")
    |> String.replace("\e[31m", "")
    |> String.replace("\e[22m", "")
    |> String.replace("\n\e[0m", "")
    |> String.replace("{\"requ", "{\"requ")
  end

  defp call(conn, plug) do
    get_log(fn -> plug.call(conn, []) end)
  end

  defp get_log(func) do
    data =
      capture_io(:user, fn ->
        Process.put(:get_log, func.())
        Logger.flush()
      end)

    {Process.get(:get_log), data}
  end

<<<<<<< HEAD
  test "correct output - no params or headers" do
    {_conn, message} =
      conn(:get, "/")
      |> call

    map =
      message
      |> remove_colors
      |> Jason.decode!()

    assert map["api_version"] == "N/A"
    assert map["client_ip"] == "N/A"
    assert map["client_version"] == "N/A"
    assert map["date_time"]
    assert map["duration"]
    assert map["handler"] == "N/A"
    assert map["log_type"] == "http"
    assert map["method"] == "GET"
    assert map["params"] == %{}
    assert map["path"] == "/"
    assert map["request_id"] == nil
    assert map["status"] == 200
  end

  test "correct output - params and headers" do
    {_conn, message} =
      conn(:get, "/", fake_param: "1")
      |> put_req_header("authorization", "f3443890-6683-4a25-8094-f23cf10b72d0")
      |> put_req_header("content-type", "application/json")
      |> call

    map =
      message
      |> remove_colors
      |> Jason.decode!()

    assert map["api_version"] == "N/A"
    assert map["client_ip"] == "N/A"
    assert map["client_version"] == "N/A"
    assert map["date_time"]
    assert map["duration"]
    assert map["handler"] == "N/A"
    assert map["log_type"] == "http"
    assert map["method"] == "GET"
    assert map["params"] == %{"fake_param" => "1"}
    assert map["path"] == "/"
    assert map["request_id"] == nil
    assert map["status"] == 200
  end

  test "doesn't include debug log lines for MyInfoPlug" do
    {_conn, message} =
      conn(:get, "/", fake_param: "1")
      |> put_req_header("x-forwarded-for", "209.49.75.165")
      |> put_req_header("x-client-version", "ios/1.5.4")
      |> call(MyInfoPlug)

    map =
      message
      |> remove_colors
      |> Jason.decode!()

    assert map["client_ip"] == nil
    assert map["client_version"] == nil
    assert map["params"] == nil
  end

  test "include debug log lines for MyInfoPlugWithIncludeDebugLogging" do
    {_conn, message} =
      conn(:get, "/", fake_param: "1")
      |> put_req_header("x-forwarded-for", "209.49.75.165")
      |> put_req_header("x-client-version", "ios/1.5.4")
      |> call(MyInfoPlugWithIncludeDebugLogging)

    map =
      message
      |> remove_colors
      |> Jason.decode!()

    assert map["client_ip"] == "209.49.75.165"
    assert map["client_version"] == "ios/1.5.4"
    assert map["params"] == %{"fake_param" => "1"}
  end

  test "correct output - Phoenix" do
    {_conn, message} =
      conn(:get, "/")
      |> put_private(:phoenix_controller, Plug.LoggerJSONTest)
      |> put_private(:phoenix_action, :show)
      |> put_private(:phoenix_format, "json")
      |> call

    map =
      message
      |> remove_colors
      |> Jason.decode!()

    assert map["api_version"] == "N/A"
    assert map["client_ip"] == "N/A"
    assert map["client_version"] == "N/A"
    assert map["date_time"]
    assert map["duration"]
    assert map["handler"] == "Elixir.Plug.LoggerJSONTest#show"
    assert map["log_type"] == "http"
    assert map["method"] == "GET"
    assert map["params"] == %{}
    assert map["path"] == "/"
    assert map["request_id"] == nil
    assert map["status"] == 200
  end
=======
  # New helper functions for better readability
  defp make_request_and_get_log(conn, plug \\ MyDebugPlug) do
    {_conn, message} = call(conn, plug)
    message |> remove_colors() |> Poison.decode!()
  end

  defp assert_common_log_fields(log_map) do
    assert log_map["date_time"]
    assert log_map["duration"]
    assert log_map["log_type"] == "http"
  end

  defp assert_default_values(log_map) do
    assert log_map["api_version"] == "N/A"
    assert log_map["client_ip"] == "N/A"
    assert log_map["client_version"] == "N/A"
    assert log_map["handler"] == "N/A"
    assert log_map["request_id"] == nil
  end

  describe "basic request logging" do
    test "logs GET request with no parameters or headers" do
      log_map =
        conn(:get, "/")
        |> make_request_and_get_log()

      assert_common_log_fields(log_map)
      assert_default_values(log_map)
      assert log_map["method"] == "GET"
      assert log_map["params"] == %{}
      assert log_map["path"] == "/"
      assert log_map["status"] == 200
    end

    test "logs GET request with query parameters and headers" do
      log_map =
        conn(:get, "/", fake_param: "1")
        |> put_req_header("authorization", "f3443890-6683-4a25-8094-f23cf10b72d0")
        |> put_req_header("content-type", "application/json")
        |> make_request_and_get_log()

      assert_common_log_fields(log_map)
      assert_default_values(log_map)
      assert log_map["method"] == "GET"
      assert log_map["params"] == %{"fake_param" => "1"}
      assert log_map["path"] == "/"
      assert log_map["status"] == 200
    end
>>>>>>> 2afda14a

    test "logs POST request with JSON body" do
      json_payload = %{
        "reaction" => %{
          "reaction" => "other",
          "track_id" => "7550",
          "type" => "emoji",
          "user_id" => "a2e684ee-2e5f-4e4d-879a-bb253908eef3"
        }
      }
<<<<<<< HEAD
      |> Jason.encode!()

    {_conn, message} =
      conn(:post, "/", json)
      |> put_req_header("content-type", "application/json")
      |> call

    map =
      message
      |> remove_colors
      |> Jason.decode!()

    assert map["api_version"] == "N/A"
    assert map["client_ip"] == "N/A"
    assert map["client_version"] == "N/A"
    assert map["date_time"]
    assert map["duration"]
    assert map["handler"] == "N/A"
    assert map["log_type"] == "http"
    assert map["method"] == "POST"

    assert map["params"] == %{
             "reaction" => %{
               "reaction" => "other",
               "track_id" => "7550",
               "type" => "emoji",
               "user_id" => "a2e684ee-2e5f-4e4d-879a-bb253908eef3"
             }
           }

    assert map["path"] == "/"
    assert map["request_id"] == nil
    assert map["status"] == 200
  end

  test "correct output - X-forwarded-for header" do
    {_conn, message} =
      conn(:get, "/")
      |> put_req_header("x-forwarded-for", "209.49.75.165")
      |> put_private(:phoenix_controller, Plug.LoggerJSONTest)
      |> put_private(:phoenix_action, :show)
      |> put_private(:phoenix_format, "json")
      |> call

    map =
      message
      |> remove_colors
      |> Jason.decode!()

    assert map["api_version"] == "N/A"
    assert map["client_ip"] == "209.49.75.165"
    assert map["client_version"] == "N/A"
    assert map["date_time"]
    assert map["duration"]
    assert map["handler"] == "Elixir.Plug.LoggerJSONTest#show"
    assert map["log_type"] == "http"
    assert map["method"] == "GET"
    assert map["params"] == %{}
    assert map["path"] == "/"
    assert map["request_id"] == nil
    assert map["status"] == 200
=======

      log_map =
        conn(:post, "/", Poison.encode!(json_payload))
        |> put_req_header("content-type", "application/json")
        |> make_request_and_get_log()

      assert_common_log_fields(log_map)
      assert_default_values(log_map)
      assert log_map["method"] == "POST"
      assert log_map["params"] == json_payload
      assert log_map["path"] == "/"
      assert log_map["status"] == 200
    end
  end

  describe "Phoenix integration" do
    test "logs handler information when Phoenix controller is present" do
      log_map =
        conn(:get, "/")
        |> put_private(:phoenix_controller, Plug.LoggerJSONTest)
        |> put_private(:phoenix_action, :show)
        |> put_private(:phoenix_format, "json")
        |> make_request_and_get_log()

      assert_common_log_fields(log_map)
      assert log_map["handler"] == "Elixir.Plug.LoggerJSONTest#show"
      assert log_map["method"] == "GET"
      assert log_map["status"] == 200
    end
>>>>>>> 2afda14a
  end

  describe "client information extraction" do
    test "extracts client IP from X-Forwarded-For header" do
      log_map =
        conn(:get, "/")
        |> put_req_header("x-forwarded-for", "209.49.75.165")
        |> put_private(:phoenix_controller, Plug.LoggerJSONTest)
        |> put_private(:phoenix_action, :show)
        |> put_private(:phoenix_format, "json")
        |> make_request_and_get_log()

      assert_common_log_fields(log_map)
      assert log_map["client_ip"] == "209.49.75.165"
      assert log_map["handler"] == "Elixir.Plug.LoggerJSONTest#show"
    end
  end

<<<<<<< HEAD
    map =
      message
      |> remove_colors
      |> Jason.decode!()
=======
  describe "parameter filtering" do
    test "does not expose authorization headers in params" do
      log_map =
        conn(:get, "/")
        |> put_req_header("authorization", "f3443890-6683-4a25-8094-f23cf10b72d0")
        |> make_request_and_get_log()
>>>>>>> 2afda14a

      # Authorization headers aren't shown in debug mode params by default
      assert log_map["params"] == %{}
    end

    test "filters sensitive parameters" do
      # Set filtered_keys for this specific test
      Application.put_env(:plug_logger_json, :filtered_keys, ["password", "authorization"])

      log_map =
        conn(:post, "/", authorization: "secret-token", username: "test")
        |> make_request_and_get_log()

      assert log_map["params"]["authorization"] == "[FILTERED]"
      assert log_map["params"]["username"] == "test"
    end

<<<<<<< HEAD
  test "correct output - custom paths" do
    {_conn, message} =
      conn(:get, "/")
      |> put_req_header("x-client-version", "ios/1.5.4")
      |> assign(:user, %{user_id: "123"})
      |> put_private(:private_resource, %{id: 456})
      |> call()

    map =
      message
      |> remove_colors
      |> Jason.decode!()

    assert map["user_id"] == "123"
    assert map["other_id"] == 456
    refute map["should_not_appear"]
=======
    test "filters nested sensitive parameters" do
      Application.put_env(:plug_logger_json, :filtered_keys, ["password"])

      log_map =
        conn(:post, "/", %{user: %{password: "secret", username: "me"}})
        |> make_request_and_get_log()

      user_params = log_map["params"]["user"]
      assert user_params["password"] == "[FILTERED]"
      assert user_params["username"] == "me"
    end
>>>>>>> 2afda14a
  end

  describe "extra attributes" do
    test "includes custom attributes from assigns and private data" do
      log_map =
        conn(:get, "/")
        |> assign(:user, %{user_id: "1234"})
        |> put_private(:private_resource, %{id: "555"})
        |> make_request_and_get_log()

      assert log_map["user_id"] == "1234"
      assert log_map["other_id"] == "555"
      refute Map.has_key?(log_map, "should_not_appear")
    end
  end

<<<<<<< HEAD
    user =
      conn(:post, "/", %{user: %{password: "secret", username: "me"}})
      |> call()
      |> elem(1)
      |> remove_colors()
      |> Jason.decode!()
      |> get_in(["params", "user"])
=======
  describe "special data types handling" do
    test "handles structs in parameters" do
      log_map =
        conn(:post, "/", %{photo: %Plug.Upload{}})
        |> make_request_and_get_log()
>>>>>>> 2afda14a

      expected_photo = %{"content_type" => nil, "filename" => nil, "path" => nil}
      assert log_map["params"]["photo"] == expected_photo
    end
  end

<<<<<<< HEAD
  test "correct output - structs in params" do
    params =
      conn(:post, "/", %{photo: %Plug.Upload{}})
      |> call()
      |> elem(1)
      |> remove_colors()
      |> Jason.decode!()
      |> get_in(["params"])
=======
  describe "log level configurations" do
    test "excludes debug information when log level is info" do
      log_map =
        conn(:get, "/", fake_param: "1")
        |> put_req_header("x-forwarded-for", "209.49.75.165")
        |> put_req_header("x-client-version", "ios/1.5.4")
        |> make_request_and_get_log(MyInfoPlug)

      assert log_map["client_ip"] == nil
      assert log_map["client_version"] == nil
      assert log_map["params"] == nil
    end
>>>>>>> 2afda14a

    test "includes debug information when explicitly enabled for info level" do
      log_map =
        conn(:get, "/", fake_param: "1")
        |> put_req_header("x-forwarded-for", "209.49.75.165")
        |> put_req_header("x-client-version", "ios/1.5.4")
        |> make_request_and_get_log(MyInfoPlugWithIncludeDebugLogging)

      assert log_map["client_ip"] == "209.49.75.165"
      assert log_map["client_version"] == "ios/1.5.4"
      assert log_map["params"] == %{"fake_param" => "1"}
    end
  end

  describe "error logging" do
    test "logs runtime errors with stacktrace information" do
      stacktrace = [
        {Plug.LoggerJSONTest, :call, 2, [file: ~c"lib/test.ex", line: 10]},
        {Plug.Adapters.Cowboy.Handler, :upgrade, 4,
         [file: ~c"lib/plug/adapters/cowboy/handler.ex", line: 15]}
      ]

      message =
        capture_io(:user, fn ->
          Plug.LoggerJSON.log_error(:error, %RuntimeError{message: "oops"}, stacktrace)
          Logger.flush()
        end)

<<<<<<< HEAD
      error_log =
        message
        |> remove_colors
        |> Jason.decode!()
=======
      log_map = message |> remove_colors() |> Poison.decode!()
>>>>>>> 2afda14a

      assert log_map["log_type"] == "error"
      assert log_map["message"] =~ "** (RuntimeError) oops"
      assert log_map["message"] =~ "lib/test.ex:10: Plug.LoggerJSONTest.call/2"
      assert log_map["request_id"] == nil
    end
  end
end<|MERGE_RESOLUTION|>--- conflicted
+++ resolved
@@ -111,118 +111,6 @@
     {Process.get(:get_log), data}
   end
 
-<<<<<<< HEAD
-  test "correct output - no params or headers" do
-    {_conn, message} =
-      conn(:get, "/")
-      |> call
-
-    map =
-      message
-      |> remove_colors
-      |> Jason.decode!()
-
-    assert map["api_version"] == "N/A"
-    assert map["client_ip"] == "N/A"
-    assert map["client_version"] == "N/A"
-    assert map["date_time"]
-    assert map["duration"]
-    assert map["handler"] == "N/A"
-    assert map["log_type"] == "http"
-    assert map["method"] == "GET"
-    assert map["params"] == %{}
-    assert map["path"] == "/"
-    assert map["request_id"] == nil
-    assert map["status"] == 200
-  end
-
-  test "correct output - params and headers" do
-    {_conn, message} =
-      conn(:get, "/", fake_param: "1")
-      |> put_req_header("authorization", "f3443890-6683-4a25-8094-f23cf10b72d0")
-      |> put_req_header("content-type", "application/json")
-      |> call
-
-    map =
-      message
-      |> remove_colors
-      |> Jason.decode!()
-
-    assert map["api_version"] == "N/A"
-    assert map["client_ip"] == "N/A"
-    assert map["client_version"] == "N/A"
-    assert map["date_time"]
-    assert map["duration"]
-    assert map["handler"] == "N/A"
-    assert map["log_type"] == "http"
-    assert map["method"] == "GET"
-    assert map["params"] == %{"fake_param" => "1"}
-    assert map["path"] == "/"
-    assert map["request_id"] == nil
-    assert map["status"] == 200
-  end
-
-  test "doesn't include debug log lines for MyInfoPlug" do
-    {_conn, message} =
-      conn(:get, "/", fake_param: "1")
-      |> put_req_header("x-forwarded-for", "209.49.75.165")
-      |> put_req_header("x-client-version", "ios/1.5.4")
-      |> call(MyInfoPlug)
-
-    map =
-      message
-      |> remove_colors
-      |> Jason.decode!()
-
-    assert map["client_ip"] == nil
-    assert map["client_version"] == nil
-    assert map["params"] == nil
-  end
-
-  test "include debug log lines for MyInfoPlugWithIncludeDebugLogging" do
-    {_conn, message} =
-      conn(:get, "/", fake_param: "1")
-      |> put_req_header("x-forwarded-for", "209.49.75.165")
-      |> put_req_header("x-client-version", "ios/1.5.4")
-      |> call(MyInfoPlugWithIncludeDebugLogging)
-
-    map =
-      message
-      |> remove_colors
-      |> Jason.decode!()
-
-    assert map["client_ip"] == "209.49.75.165"
-    assert map["client_version"] == "ios/1.5.4"
-    assert map["params"] == %{"fake_param" => "1"}
-  end
-
-  test "correct output - Phoenix" do
-    {_conn, message} =
-      conn(:get, "/")
-      |> put_private(:phoenix_controller, Plug.LoggerJSONTest)
-      |> put_private(:phoenix_action, :show)
-      |> put_private(:phoenix_format, "json")
-      |> call
-
-    map =
-      message
-      |> remove_colors
-      |> Jason.decode!()
-
-    assert map["api_version"] == "N/A"
-    assert map["client_ip"] == "N/A"
-    assert map["client_version"] == "N/A"
-    assert map["date_time"]
-    assert map["duration"]
-    assert map["handler"] == "Elixir.Plug.LoggerJSONTest#show"
-    assert map["log_type"] == "http"
-    assert map["method"] == "GET"
-    assert map["params"] == %{}
-    assert map["path"] == "/"
-    assert map["request_id"] == nil
-    assert map["status"] == 200
-  end
-=======
   # New helper functions for better readability
   defp make_request_and_get_log(conn, plug \\ MyDebugPlug) do
     {_conn, message} = call(conn, plug)
@@ -271,7 +159,6 @@
       assert log_map["path"] == "/"
       assert log_map["status"] == 200
     end
->>>>>>> 2afda14a
 
     test "logs POST request with JSON body" do
       json_payload = %{
@@ -282,69 +169,6 @@
           "user_id" => "a2e684ee-2e5f-4e4d-879a-bb253908eef3"
         }
       }
-<<<<<<< HEAD
-      |> Jason.encode!()
-
-    {_conn, message} =
-      conn(:post, "/", json)
-      |> put_req_header("content-type", "application/json")
-      |> call
-
-    map =
-      message
-      |> remove_colors
-      |> Jason.decode!()
-
-    assert map["api_version"] == "N/A"
-    assert map["client_ip"] == "N/A"
-    assert map["client_version"] == "N/A"
-    assert map["date_time"]
-    assert map["duration"]
-    assert map["handler"] == "N/A"
-    assert map["log_type"] == "http"
-    assert map["method"] == "POST"
-
-    assert map["params"] == %{
-             "reaction" => %{
-               "reaction" => "other",
-               "track_id" => "7550",
-               "type" => "emoji",
-               "user_id" => "a2e684ee-2e5f-4e4d-879a-bb253908eef3"
-             }
-           }
-
-    assert map["path"] == "/"
-    assert map["request_id"] == nil
-    assert map["status"] == 200
-  end
-
-  test "correct output - X-forwarded-for header" do
-    {_conn, message} =
-      conn(:get, "/")
-      |> put_req_header("x-forwarded-for", "209.49.75.165")
-      |> put_private(:phoenix_controller, Plug.LoggerJSONTest)
-      |> put_private(:phoenix_action, :show)
-      |> put_private(:phoenix_format, "json")
-      |> call
-
-    map =
-      message
-      |> remove_colors
-      |> Jason.decode!()
-
-    assert map["api_version"] == "N/A"
-    assert map["client_ip"] == "209.49.75.165"
-    assert map["client_version"] == "N/A"
-    assert map["date_time"]
-    assert map["duration"]
-    assert map["handler"] == "Elixir.Plug.LoggerJSONTest#show"
-    assert map["log_type"] == "http"
-    assert map["method"] == "GET"
-    assert map["params"] == %{}
-    assert map["path"] == "/"
-    assert map["request_id"] == nil
-    assert map["status"] == 200
-=======
 
       log_map =
         conn(:post, "/", Poison.encode!(json_payload))
@@ -374,7 +198,6 @@
       assert log_map["method"] == "GET"
       assert log_map["status"] == 200
     end
->>>>>>> 2afda14a
   end
 
   describe "client information extraction" do
@@ -393,19 +216,12 @@
     end
   end
 
-<<<<<<< HEAD
-    map =
-      message
-      |> remove_colors
-      |> Jason.decode!()
-=======
   describe "parameter filtering" do
     test "does not expose authorization headers in params" do
       log_map =
         conn(:get, "/")
         |> put_req_header("authorization", "f3443890-6683-4a25-8094-f23cf10b72d0")
         |> make_request_and_get_log()
->>>>>>> 2afda14a
 
       # Authorization headers aren't shown in debug mode params by default
       assert log_map["params"] == %{}
@@ -423,24 +239,6 @@
       assert log_map["params"]["username"] == "test"
     end
 
-<<<<<<< HEAD
-  test "correct output - custom paths" do
-    {_conn, message} =
-      conn(:get, "/")
-      |> put_req_header("x-client-version", "ios/1.5.4")
-      |> assign(:user, %{user_id: "123"})
-      |> put_private(:private_resource, %{id: 456})
-      |> call()
-
-    map =
-      message
-      |> remove_colors
-      |> Jason.decode!()
-
-    assert map["user_id"] == "123"
-    assert map["other_id"] == 456
-    refute map["should_not_appear"]
-=======
     test "filters nested sensitive parameters" do
       Application.put_env(:plug_logger_json, :filtered_keys, ["password"])
 
@@ -452,7 +250,6 @@
       assert user_params["password"] == "[FILTERED]"
       assert user_params["username"] == "me"
     end
->>>>>>> 2afda14a
   end
 
   describe "extra attributes" do
@@ -469,37 +266,17 @@
     end
   end
 
-<<<<<<< HEAD
-    user =
-      conn(:post, "/", %{user: %{password: "secret", username: "me"}})
-      |> call()
-      |> elem(1)
-      |> remove_colors()
-      |> Jason.decode!()
-      |> get_in(["params", "user"])
-=======
   describe "special data types handling" do
     test "handles structs in parameters" do
       log_map =
         conn(:post, "/", %{photo: %Plug.Upload{}})
         |> make_request_and_get_log()
->>>>>>> 2afda14a
 
       expected_photo = %{"content_type" => nil, "filename" => nil, "path" => nil}
       assert log_map["params"]["photo"] == expected_photo
     end
   end
 
-<<<<<<< HEAD
-  test "correct output - structs in params" do
-    params =
-      conn(:post, "/", %{photo: %Plug.Upload{}})
-      |> call()
-      |> elem(1)
-      |> remove_colors()
-      |> Jason.decode!()
-      |> get_in(["params"])
-=======
   describe "log level configurations" do
     test "excludes debug information when log level is info" do
       log_map =
@@ -512,7 +289,6 @@
       assert log_map["client_version"] == nil
       assert log_map["params"] == nil
     end
->>>>>>> 2afda14a
 
     test "includes debug information when explicitly enabled for info level" do
       log_map =
@@ -541,14 +317,7 @@
           Logger.flush()
         end)
 
-<<<<<<< HEAD
-      error_log =
-        message
-        |> remove_colors
-        |> Jason.decode!()
-=======
       log_map = message |> remove_colors() |> Poison.decode!()
->>>>>>> 2afda14a
 
       assert log_map["log_type"] == "error"
       assert log_map["message"] =~ "** (RuntimeError) oops"
