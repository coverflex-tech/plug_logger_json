defmodule PlugLoggerJson.Mixfile do
  use Mix.Project

  def project do
    [
      app: :plug_logger_json,
      build_embedded: Mix.env() == :prod,
      deps: deps(),
      dialyzer: [
        plt_add_deps: true
      ],
      description: "Elixir Plug that formats http request logs as json",
      docs: [extras: ["README.md"]],
      elixir: "~> 1.3",
      homepage_url: "https://github.com/bleacherreport/plug_logger_json",
      name: "Plug Logger JSON",
      package: package(),
      preferred_cli_env: [coveralls: :test, "coveralls.detail": :test, "coveralls.post": :test, "coveralls.html": :test],
      source_url: "https://github.com/bleacherreport/plug_logger_json",
      start_permanent: Mix.env() == :prod,
      test_coverage: [tool: ExCoveralls],
      version: "0.8.0"
    ]
  end

  def application do
    [applications: [:logger, :plug, :poison]]
  end

  defp deps do
    [
<<<<<<< HEAD
      {:credo, "~> 1.5.5", only: [:dev]},
      {:dialyxir, "~> 1.1.0", only: [:dev]},
      {:earmark, "~> 1.4.14", only: [:dev]},
      {:ex_doc, "~> 0.23.0", only: [:dev]},
      {:excoveralls, "~> 0.14.0", only: [:test]},
      {:plug, "~> 1.11"},
      {:jason, "~> 1.4"}
=======
      {:credo, "~> 1.7", only: [:dev]},
      {:dialyxir, "~> 1.4", only: [:dev]},
      {:earmark, "~> 1.4.14", only: [:dev]},
      {:ex_doc, "~> 0.38", only: [:dev]},
      {:excoveralls, "~> 0.18", only: [:test]},
      {:plug, "~> 1.11"},
      {:poison, "~> 5.0"},
>>>>>>> 2afda14a
    ]
  end

  defp package do
    [
      files: ["lib", "mix.exs", "README*", "LICENSE*"],
      licenses: ["Apache 2.0"],
      links: %{"GitHub" => "https://github.com/bleacherreport/plug_logger_json"},
      maintainers: ["John Kelly, Ben Marx"]
    ]
  end
end<|MERGE_RESOLUTION|>--- conflicted
+++ resolved
@@ -19,33 +19,23 @@
       source_url: "https://github.com/bleacherreport/plug_logger_json",
       start_permanent: Mix.env() == :prod,
       test_coverage: [tool: ExCoveralls],
-      version: "0.8.0"
+      version: "0.9.0"
     ]
   end
 
   def application do
-    [applications: [:logger, :plug, :poison]]
+    [applications: [:logger, :plug]]
   end
 
   defp deps do
     [
-<<<<<<< HEAD
-      {:credo, "~> 1.5.5", only: [:dev]},
-      {:dialyxir, "~> 1.1.0", only: [:dev]},
-      {:earmark, "~> 1.4.14", only: [:dev]},
-      {:ex_doc, "~> 0.23.0", only: [:dev]},
-      {:excoveralls, "~> 0.14.0", only: [:test]},
-      {:plug, "~> 1.11"},
-      {:jason, "~> 1.4"}
-=======
       {:credo, "~> 1.7", only: [:dev]},
       {:dialyxir, "~> 1.4", only: [:dev]},
       {:earmark, "~> 1.4.14", only: [:dev]},
       {:ex_doc, "~> 0.38", only: [:dev]},
       {:excoveralls, "~> 0.18", only: [:test]},
       {:plug, "~> 1.11"},
-      {:poison, "~> 5.0"},
->>>>>>> 2afda14a
+      {:jason, "~> 1.4"}
     ]
   end
 
